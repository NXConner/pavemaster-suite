--- conflicted
+++ resolved
@@ -1060,12 +1060,7 @@
 // ============================================================================
 // Performance Optimization Utilities (continued)
 // ============================================================================
-
-<<<<<<< HEAD
-=======
-// Note: debounce and throttle functions are defined in the Performance Utilities section above
-
->>>>>>> 15915e42
+ 
 // RAF-based animation helper
 export function animateWithRAF(callback: (progress: number) => void, duration: number) {
   const startTime = performance.now();
@@ -1165,12 +1160,6 @@
   return window.matchMedia('(prefers-color-scheme: dark)').matches;
 }
 
-<<<<<<< HEAD
-// These functions are already defined above - removing duplicates
-=======
-// Note: generateId function is defined in the Accessibility Utilities section above
-// Note: createFocusTrap function is defined in the Accessibility Utilities section above
->>>>>>> 15915e42
 
 // Announce to screen readers
 export function announce(message: string, priority: 'polite' | 'assertive' = 'polite') {
@@ -1220,14 +1209,6 @@
 // Device and Environment Detection (continued)
 // ============================================================================
 
-<<<<<<< HEAD
-// Check if device is tablet
-export function isTablet(): boolean {
-  return /(ipad|tablet|(android(?!.*mobile))|(windows(?!.*phone)(.*touch))|kindle|playbook|silk|(puffin(?!.*(IP|AP|WP))))/i.test(navigator.userAgent);
-}
-=======
-// Note: isMobileDevice, isTablet, and isTouchDevice functions are defined in the Responsive & Device Utilities section above
->>>>>>> 15915e42
 
 // Get device orientation
 export function getOrientation(): 'portrait' | 'landscape' {
@@ -1704,9 +1685,5 @@
 }
 
 // ============================================================================
-<<<<<<< HEAD
-// All utility functions are exported inline above - no need for additional export block
-=======
-// All utility functions and classes are exported individually above
->>>>>>> 15915e42
+
 // ============================================================================